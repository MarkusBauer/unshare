use std::collections::HashMap;
use std::env::current_dir;
use std::ffi::CString;
use std::fs::File;
use std::io::{self, Read, Write};
use std::iter::repeat;
use std::os::unix::ffi::{OsStrExt};
use std::os::unix::io::{RawFd, AsRawFd};
use std::path::{Path, PathBuf};
use std::ptr;

use libc::{c_char, close};
use nix;
use nix::errno::Errno::EINTR;
use nix::fcntl::{fcntl, FcntlArg, open};
use nix::fcntl::OFlag;
use nix::sched::{clone, CloneFlags};
use nix::sys::signal::{SIGKILL, SIGCHLD, kill};
use nix::sys::stat::Mode;
use nix::sys::wait::waitpid;
use nix::unistd::{setpgid, Pid};

use crate::child;
use crate::config::Config;
use crate::{Command, Child, ExitStatus};
use crate::error::{Error, result, cmd_result};
use crate::error::ErrorCode as Err;
use crate::pipe::{Pipe, PipeReader, PipeWriter, PipeHolder};
use crate::stdio::{Fd, Closing};
use crate::chroot::{Pivot, Chroot};
use crate::ffi_util::ToCString;
use crate::namespace::to_clone_flag;


pub const MAX_PID_LEN: usize = 12;

pub struct ChildInfo<'a> {
    pub filename: *const c_char,
    pub args: &'a [*const c_char],
    // this is mut because we write pid to environ
    pub environ: &'a [*mut c_char],
    pub cfg: &'a Config,
    pub chroot: &'a Option<Chroot>,
    pub pivot: &'a Option<Pivot>,
    pub wakeup_pipe: RawFd,
    pub error_pipe: RawFd,
    pub fds: &'a [(RawFd, RawFd)],
    /// This map may only be used for lookup but not for iteration!
    pub fd_lookup: &'a HashMap<RawFd, RawFd>,
    pub close_fds: &'a [(RawFd, RawFd)],
    pub setns_namespaces: &'a [(CloneFlags, RawFd)],
    pub pid_env_vars: &'a [(usize, usize)],
    pub keep_caps: &'a Option<[u32; 2]>,
<<<<<<< HEAD
    pub pre_exec: &'a Option<Box<dyn Fn() -> Result<(), io::Error>>>,
=======
    pub pre_exec: &'a Option<Box<Fn() -> Result<(), io::Error>>>,
    pub uid_maps: &'a [u8],
    pub gid_maps: &'a [u8],
>>>>>>> 2a05b171
}

fn raw_with_null(arr: &Vec<CString>) -> Vec<*const c_char> {
    let mut vec = Vec::with_capacity(arr.len() + 1);
    for i in arr {
        vec.push(i.as_ptr());
    }
    vec.push(ptr::null());
    return vec;
}

fn raw_with_null_mut(arr: &mut Vec<Vec<u8>>) -> Vec<*mut c_char> {
    let mut vec = Vec::with_capacity(arr.len() + 1);
    for i in arr {
        vec.push(i.as_mut_ptr() as *mut c_char);
    }
    vec.push(ptr::null_mut());
    return vec;
}

fn relative_to<A:AsRef<Path>, B:AsRef<Path>>(dir: A, rel: B, absolute: bool)
    -> Option<PathBuf>
{
    let dir = dir.as_ref();
    let rel = rel.as_ref();
    let mut dircmp = dir.components();
    for (dc, rc) in rel.components().zip(dircmp.by_ref()) {
        if dc != rc {
            return None;
        }
    }
    if absolute {
        Some(Path::new("/").join(dircmp.as_path()))
    } else {
        Some(dircmp.as_path().to_path_buf())
    }
}

fn prepare_descriptors(fds: &HashMap<RawFd, Fd>)
    -> Result<(HashMap<RawFd, RawFd>, HashMap<RawFd, PipeHolder>,
               Vec<Closing>), Error>
{
    let mut inner = HashMap::new();
    let mut outer = HashMap::new();
    let mut guards = Vec::new();
    for (&dest_fd, fdkind) in fds.iter() {
        let mut fd = match fdkind {
            &Fd::ReadPipe => {
                let (rd, wr) = Pipe::new()?.split();
                let fd = rd.into_fd();
                guards.push(Closing::new(fd));
                outer.insert(dest_fd, PipeHolder::Writer(wr));
                fd
            }
            &Fd::WritePipe => {
                let (rd, wr) = Pipe::new()?.split();
                let fd = wr.into_fd();
                guards.push(Closing::new(fd));
                outer.insert(dest_fd, PipeHolder::Reader(rd));
                fd
            }
            &Fd::ReadNull => {
                // Need to keep fd with cloexec, until we are in child
                let fd = result(Err::CreatePipe,
                    open(Path::new("/dev/null"),
                         OFlag::O_CLOEXEC|OFlag::O_RDONLY,
                         Mode::empty()))?;
                guards.push(Closing::new(fd));
                fd
            }
            &Fd::WriteNull => {
                // Need to keep fd with cloexec, until we are in child
                let fd = result(Err::CreatePipe,
                    open(Path::new("/dev/null"),
                         OFlag::O_CLOEXEC|OFlag::O_WRONLY,
                         Mode::empty()))?;
                guards.push(Closing::new(fd));
                fd
            }
            &Fd::Inherit => {
                dest_fd
            }
            &Fd::Fd(ref x) => {
                x.as_raw_fd()
            }
        };
        // The descriptor must not clobber the descriptors that are passed to
        // a child
        while fd != dest_fd && fds.contains_key(&fd) {
            fd = result(Err::CreatePipe,
                fcntl(fd, FcntlArg::F_DUPFD_CLOEXEC(3)))?;
            guards.push(Closing::new(fd));
        }
        inner.insert(dest_fd, fd);
    }
    Ok((inner, outer, guards))
}

impl Command {
    /// Run the command and return exit status
    pub fn status(&mut self) -> Result<ExitStatus, Error> {
        // TODO(tailhook) stdin/stdout/stderr
        self.spawn()?
        .wait()
        .map_err(|e| Error::WaitError(e.raw_os_error().unwrap_or(-1)))
    }
    /// Spawn the command and return a handle that can be waited for
    pub fn spawn(&mut self) -> Result<Child, Error> {
        // TODO(tailhook) We need mutable self only for init_env_map. Probably
        // we might do this internally and don't modify Command. That would
        // be more clear and also allow to print Display command easily in
        // error handler
        self.init_env_map();
        unsafe { self.spawn_inner() }
    }

    unsafe fn spawn_inner(&mut self) -> Result<Child, Error> {
        // TODO(tailhook) add RAII for pipes
        let (wakeup_rd, wakeup) = Pipe::new()?.split();
        let (errpipe, errpipe_wr) = Pipe::new()?.split();

        let c_args = raw_with_null(&self.args);

        let mut environ: Vec<_> = self.environ.as_ref().unwrap()
            .iter().map(|(k, v)| {
                let mut pair = k[..].as_bytes().to_vec();
                pair.push(b'=');
                pair.extend(v.as_bytes());
                pair.push(0);
                pair
            }).collect();
        let mut pid_env_vars = Vec::new();
        for var_name in &self.pid_env_vars {
            let mut pair = var_name[..].as_bytes().to_vec();
            pair.push(b'=');
            let (index, offset) = (environ.len(), pair.len());
            pair.extend(repeat(0).take(MAX_PID_LEN+1));
            environ.push(pair);
            pid_env_vars.push((index, offset));
        }
        let c_environ: Vec<_> = raw_with_null_mut(&mut environ);

        let (int_fds, ext_fds, _guards) = prepare_descriptors(&self.fds)?;

        let pivot = self.pivot_root.as_ref().map(|&(ref new, ref old, unmnt)| {
            Pivot {
                new_root: new.to_cstring(),
                put_old: old.to_cstring(),
                old_inside: relative_to(old, new, true).unwrap().to_cstring(),
                workdir: current_dir().ok()
                    .and_then(|cur| relative_to(cur, new, true))
                    .unwrap_or(PathBuf::from("/"))
                    .to_cstring(),
                unmount_old_root: unmnt,
            }
        });

        let chroot = self.chroot_dir.as_ref().map(|dir| {
            let wrk_rel = if let Some((ref piv, _, _)) = self.pivot_root {
                piv.join(relative_to(dir, "/", false).unwrap())
            } else {
                dir.to_path_buf()
            };
            Chroot {
                root: dir.to_cstring(),
                workdir: current_dir().ok()
                    .and_then(|cur| relative_to(cur, wrk_rel, true))
                    .unwrap_or(PathBuf::from("/"))
                    .to_cstring()
,
            }
        });

        let mut nstack = [0u8; 4096];
        let mut wakeup = Some(wakeup);
        let mut wakeup_rd = Some(wakeup_rd);
        let mut errpipe_wr = Some(errpipe_wr);
        let args_slice = &c_args[..];
        let environ_slice = &c_environ[..];
        // We transform all hashmaps into vectors, because iterating over
        // hash map involves closure which crashes in the child in unoptimized
        // build
        let fds = int_fds.iter().map(|(&x, &y)| (x, y)).collect::<Vec<_>>();
        let close_fds = self.close_fds.iter().cloned().collect::<Vec<_>>();
        let setns_ns = self.config.setns_namespaces.iter()
            .map(|(ns, fd)| (to_clone_flag(*ns), fd.as_raw_fd()))
            .collect::<Vec<_>>();
<<<<<<< HEAD
        let pid = result(Err::Fork, clone(Box::new(|| -> isize {
=======
        let mut uid_maps = Vec::new();
        let mut gid_maps = Vec::new();
        if let Some(&(ref uids, ref gids)) = self.config.id_maps.as_ref() {
            if self.id_map_commands.is_none() {
               for map in uids {
                   writeln!(&mut uid_maps, "{} {} {}",
                       map.inside_uid, map.outside_uid, map.count).unwrap();
               }
               for map in gids {
                   writeln!(&mut gid_maps, "{} {} {}",
                       map.inside_gid, map.outside_gid, map.count).unwrap();
               }
            }
        }
        let pid = try!(result(Err::Fork, clone(Box::new(|| -> isize {
>>>>>>> 2a05b171
            // Note: mo memory allocations/deallocations here
            close(wakeup.take().unwrap().into_fd());
            let child_info = ChildInfo {
                filename: self.filename.as_ptr(),
                args: args_slice,
                environ: environ_slice,
                cfg: &self.config,
                chroot: &chroot,
                pivot: &pivot,
                wakeup_pipe: wakeup_rd.take().unwrap().into_fd(),
                error_pipe: errpipe_wr.take().unwrap().into_fd(),
                fds: &fds,
                fd_lookup: &int_fds,
                close_fds: &close_fds,
                setns_namespaces: &setns_ns,
                pid_env_vars: &pid_env_vars,
                keep_caps: &self.keep_caps,
                pre_exec: &self.pre_exec,
                uid_maps: &uid_maps,
                gid_maps: &gid_maps,
            };
            child::child_after_clone(&child_info);
        }), &mut nstack[..], self.config.namespaces, Some(SIGCHLD as i32)))?;
        drop(wakeup_rd);
        drop(errpipe_wr); // close pipe so we don't wait for ourself

        if let Err(e) = self.after_start(pid, wakeup.unwrap(), errpipe) {
            kill(pid, SIGKILL).ok();
            loop {
                match waitpid(pid, None) {
                    Err(nix::Error::Sys(EINTR)) => continue,
                    _ => break,
                }
            }
            return Err(e);
        }

        let mut outer_fds = ext_fds;
        Ok(Child {
            pid: pid.into(),
            status: None,
            stdin: outer_fds.remove(&0).map(|x| {
                match x {
                    PipeHolder::Writer(x) => x,
                    _ => unreachable!(),
                }}),
            stdout: outer_fds.remove(&1).map(|x| {
                match x {
                    PipeHolder::Reader(x) => x,
                    _ => unreachable!(),
                }}),
            stderr: outer_fds.remove(&2).map(|x| {
                match x {
                    PipeHolder::Reader(x) => x,
                    _ => unreachable!(),
                }}),
            fds: outer_fds,
        })
    }

    fn after_start(&mut self, pid: Pid,
        mut wakeup: PipeWriter, mut errpipe: PipeReader)
        -> Result<(), Error>
    {
        if self.config.make_group_leader {
            result(Err::SetPGid, setpgid(pid, pid))?;
        }

        if let Some(&(ref uids, ref gids)) = self.config.id_maps.as_ref() {
            if let Some(&(ref ucmd, ref gcmd)) = self.id_map_commands.as_ref()
            {
                let mut cmd = Command::new(ucmd);
                cmd.arg(format!("{}", pid));
                for map in uids {
                    cmd.arg(format!("{}", map.inside_uid));
                    cmd.arg(format!("{}", map.outside_uid));
                    cmd.arg(format!("{}", map.count));
                }
                cmd_result(Err::SetIdMap, cmd.status())?;
                let mut cmd = Command::new(gcmd);
                cmd.arg(format!("{}", pid));
                for map in gids {
                    cmd.arg(format!("{}", map.inside_gid));
                    cmd.arg(format!("{}", map.outside_gid));
                    cmd.arg(format!("{}", map.count));
                }
<<<<<<< HEAD
                cmd_result(Err::SetIdMap, cmd.status())?;
            } else {
                let mut buf = Vec::new();
                for map in uids {
                    writeln!(&mut buf, "{} {} {}",
                        map.inside_uid, map.outside_uid, map.count).unwrap();
                }
                result(Err::SetIdMap,
                    File::create(format!("/proc/{}/uid_map", pid))
                    .and_then(|mut f| f.write_all(&buf[..])))?;


                let buf = "deny".as_bytes();

                result(Err::SetGroupsDeny,
                    File::create(format!("/proc/{}/setgroups", pid))
                    .and_then(|mut f| f.write_all(&buf[..])))?;

                let mut buf = Vec::new();
                for map in gids {
                    writeln!(&mut buf, "{} {} {}",
                        map.inside_gid, map.outside_gid, map.count).unwrap();
                }
                result(Err::SetIdMap,
                    File::create(format!("/proc/{}/gid_map", pid))
                    .and_then(|mut f| f.write_all(&buf[..])))?;
=======
                try!(cmd_result(Err::SetIdMap, cmd.status()));
>>>>>>> 2a05b171
            }
        }
        if let Some(ref mut callback) = self.before_unfreeze {
            callback(i32::from(pid) as u32).map_err(Error::BeforeUnfreeze)?;
        }

        result(Err::PipeError, wakeup.write_all(b"x"))?;
        let mut err = [0u8; 6];
        match result(Err::PipeError, errpipe.read(&mut err))? {
            0 => {}  // Process successfully execve'd or dead
            5 => {
                let code = err[0];
                let errno = ((err[1] as i32) << 24) | ((err[2] as i32) << 16) |
                    ((err[3] as i32) << 8) | (err[4] as i32);
                return Err(Err::from_i32(code as i32, errno))
            }
            _ => { return Err(Error::UnknownError); }
        }
        Ok(())
    }
}<|MERGE_RESOLUTION|>--- conflicted
+++ resolved
@@ -51,13 +51,9 @@
     pub setns_namespaces: &'a [(CloneFlags, RawFd)],
     pub pid_env_vars: &'a [(usize, usize)],
     pub keep_caps: &'a Option<[u32; 2]>,
-<<<<<<< HEAD
     pub pre_exec: &'a Option<Box<dyn Fn() -> Result<(), io::Error>>>,
-=======
-    pub pre_exec: &'a Option<Box<Fn() -> Result<(), io::Error>>>,
     pub uid_maps: &'a [u8],
     pub gid_maps: &'a [u8],
->>>>>>> 2a05b171
 }
 
 fn raw_with_null(arr: &Vec<CString>) -> Vec<*const c_char> {
@@ -245,9 +241,6 @@
         let setns_ns = self.config.setns_namespaces.iter()
             .map(|(ns, fd)| (to_clone_flag(*ns), fd.as_raw_fd()))
             .collect::<Vec<_>>();
-<<<<<<< HEAD
-        let pid = result(Err::Fork, clone(Box::new(|| -> isize {
-=======
         let mut uid_maps = Vec::new();
         let mut gid_maps = Vec::new();
         if let Some(&(ref uids, ref gids)) = self.config.id_maps.as_ref() {
@@ -262,8 +255,7 @@
                }
             }
         }
-        let pid = try!(result(Err::Fork, clone(Box::new(|| -> isize {
->>>>>>> 2a05b171
+        let pid = result(Err::Fork, clone(Box::new(|| -> isize {
             // Note: mo memory allocations/deallocations here
             close(wakeup.take().unwrap().into_fd());
             let child_info = ChildInfo {
@@ -350,36 +342,7 @@
                     cmd.arg(format!("{}", map.outside_gid));
                     cmd.arg(format!("{}", map.count));
                 }
-<<<<<<< HEAD
                 cmd_result(Err::SetIdMap, cmd.status())?;
-            } else {
-                let mut buf = Vec::new();
-                for map in uids {
-                    writeln!(&mut buf, "{} {} {}",
-                        map.inside_uid, map.outside_uid, map.count).unwrap();
-                }
-                result(Err::SetIdMap,
-                    File::create(format!("/proc/{}/uid_map", pid))
-                    .and_then(|mut f| f.write_all(&buf[..])))?;
-
-
-                let buf = "deny".as_bytes();
-
-                result(Err::SetGroupsDeny,
-                    File::create(format!("/proc/{}/setgroups", pid))
-                    .and_then(|mut f| f.write_all(&buf[..])))?;
-
-                let mut buf = Vec::new();
-                for map in gids {
-                    writeln!(&mut buf, "{} {} {}",
-                        map.inside_gid, map.outside_gid, map.count).unwrap();
-                }
-                result(Err::SetIdMap,
-                    File::create(format!("/proc/{}/gid_map", pid))
-                    .and_then(|mut f| f.write_all(&buf[..])))?;
-=======
-                try!(cmd_result(Err::SetIdMap, cmd.status()));
->>>>>>> 2a05b171
             }
         }
         if let Some(ref mut callback) = self.before_unfreeze {
